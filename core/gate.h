// Copyright (c) 2014-2016, The Regents of the University of California.
// Copyright (c) 2016-2017, Nefeli Networks, Inc.
// All rights reserved.
//
// Redistribution and use in source and binary forms, with or without
// modification, are permitted provided that the following conditions are met:
//
// * Redistributions of source code must retain the above copyright notice, this
// list of conditions and the following disclaimer.
//
// * Redistributions in binary form must reproduce the above copyright notice,
// this list of conditions and the following disclaimer in the documentation
// and/or other materials provided with the distribution.
//
// * Neither the names of the copyright holders nor the names of their
// contributors may be used to endorse or promote products derived from this
// software without specific prior written permission.
//
// THIS SOFTWARE IS PROVIDED BY THE COPYRIGHT HOLDERS AND CONTRIBUTORS "AS IS"
// AND ANY EXPRESS OR IMPLIED WARRANTIES, INCLUDING, BUT NOT LIMITED TO, THE
// IMPLIED WARRANTIES OF MERCHANTABILITY AND FITNESS FOR A PARTICULAR PURPOSE
// ARE DISCLAIMED. IN NO EVENT SHALL THE COPYRIGHT HOLDER OR CONTRIBUTORS BE
// LIABLE FOR ANY DIRECT, INDIRECT, INCIDENTAL, SPECIAL, EXEMPLARY, OR
// CONSEQUENTIAL DAMAGES (INCLUDING, BUT NOT LIMITED TO, PROCUREMENT OF
// SUBSTITUTE GOODS OR SERVICES; LOSS OF USE, DATA, OR PROFITS; OR BUSINESS
// INTERRUPTION) HOWEVER CAUSED AND ON ANY THEORY OF LIABILITY, WHETHER IN
// CONTRACT, STRICT LIABILITY, OR TORT (INCLUDING NEGLIGENCE OR OTHERWISE)
// ARISING IN ANY WAY OUT OF THE USE OF THIS SOFTWARE, EVEN IF ADVISED OF THE
// POSSIBILITY OF SUCH DAMAGE.

#ifndef BESS_GATE_H_
#define BESS_GATE_H_

#include <string>
#include <vector>

#include <grpc++/server.h>
#include <grpc/grpc.h>

#include "message.h"
#include "pktbatch.h"
#include "utils/common.h"

class Module;

namespace bess {

typedef uint16_t gate_idx_t;

#define TRACK_GATES 1
#define TCPDUMP_GATES 1

#define INVALID_GATE UINT16_MAX

/* A module may have up to MAX_GATES input/output gates (separately). */
#define MAX_GATES 8192
#define DROP_GATE MAX_GATES
static_assert(MAX_GATES < INVALID_GATE, "invalid macro value");
static_assert(DROP_GATE <= MAX_GATES, "invalid macro value");

class Gate;

// Gate hooks allow you to run arbitrary code on the packets flowing through a
// gate before they get delievered to the upstream module.
class GateHook {
 public:
  using constructor_t = std::function<GateHook *()>;

  using init_func_t = std::function<CommandResponse(
      GateHook *, const Gate *, const google::protobuf::Any &)>;

  explicit GateHook(const std::string &name, uint16_t priority = 0,
                    Gate *gate = nullptr)
      : gate_(gate), name_(name), priority_(priority) {}

  virtual ~GateHook() {}

  const std::string &name() const { return name_; }

  const Gate *gate() const { return gate_; }

  void set_gate(Gate *gate) { gate_ = gate; }

  uint16_t priority() const { return priority_; }

  virtual void ProcessBatch(const bess::PacketBatch *) {}

 protected:
  Gate *gate_;

 private:
  const std::string &name_;
  const uint16_t priority_;

  DISALLOW_COPY_AND_ASSIGN(GateHook);
};

<<<<<<< HEAD
inline bool GateHookComp(const GateHook *lhs, const GateHook *rhs) {
  return (lhs->priority() < rhs->priority());
}

using hook_constructor_t = std::function<GateHook *()>;

using hook_init_func_t = std::function<CommandResponse(
    GateHook *, const Gate *, const google::protobuf::Any &)>;

// A class for creating new 'gate hook's
=======
>>>>>>> 98f37518
class GateHookFactory {
 public:
  GateHookFactory(GateHook::constructor_t constructor,
                  GateHook::init_func_t init_func, const std::string &hook_name)
      : hook_constructor_(constructor),
        hook_init_func_(init_func),
        hook_name_(hook_name) {}

  static bool RegisterGateHook(GateHook::constructor_t constructor,
                               GateHook::init_func_t init_func,
                               const std::string &hook_name);

  static std::map<std::string, GateHookFactory> &all_gate_hook_factories_holder(
      bool reset = false);

  static const std::map<std::string, GateHookFactory>
      &all_gate_hook_factories();

  GateHook *CreateGateHook() const { return hook_constructor_(); }

  CommandResponse InitGateHook(GateHook *h, const Gate *g,
                               const google::protobuf::Any &arg) const {
    return hook_init_func_(h, g, arg);
  }

 private:
  GateHook::constructor_t hook_constructor_;
  GateHook::init_func_t hook_init_func_;
  std::string hook_name_;
};

// A class for gate, will be inherited for input gates and output gates
class Gate {
 public:
  Gate(Module *m, gate_idx_t idx) : module_(m), gate_idx_(idx), hooks_() {}

  virtual ~Gate() { ClearHooks(); }

  Module *module() const { return module_; }

  gate_idx_t gate_idx() const { return gate_idx_; }

  const std::vector<GateHook *> &hooks() const { return hooks_; }

  // Inserts hook in priority order and returns 0 on success.
  int AddHook(GateHook *hook);

  GateHook *FindHook(const std::string &name);

  void RemoveHook(const std::string &name);

  void ClearHooks();

 private:
  Module *module_;       // the module this gate belongs to
  gate_idx_t gate_idx_;  // input/output gate index of itself

  // TODO(melvin): Consider using a map here instead. It gets rid of the need to
  // scan to find modules for queries. Not sure how priority would work in a
  // map, though.
  std::vector<GateHook *> hooks_;

  DISALLOW_COPY_AND_ASSIGN(Gate);
};

class IGate;

// A class for output gate. It connects to an input gate of the next module.
class OGate : public Gate {
 public:
  OGate(Module *m, gate_idx_t idx, Module *next)
      : Gate(m, idx), next_(next), igate_(), igate_idx_() {}

  void set_igate(IGate *ig) { igate_ = ig; }

  IGate *igate() const { return igate_; }
  Module *next() const { return next_; }

  void set_igate_idx(gate_idx_t idx) { igate_idx_ = idx; }
  gate_idx_t igate_idx() const { return igate_idx_; }

 private:
  Module *next_;          // next module connected with
  IGate *igate_;          // next igate connected with
  gate_idx_t igate_idx_;  // cache for igate->gate_idx

  DISALLOW_COPY_AND_ASSIGN(OGate);
};

// A class for input gate
class IGate : public Gate {
 public:
  IGate(Module *m, gate_idx_t idx) : Gate(m, idx), ogates_upstream_() {}

  const std::vector<OGate *> &ogates_upstream() const {
    return ogates_upstream_;
  }

  void PushOgate(OGate *og) { ogates_upstream_.push_back(og); }

  void RemoveOgate(const OGate *og);

 private:
  std::vector<OGate *> ogates_upstream_;  // previous ogates connected with
};

}  // namespace bess

template <typename H, typename A>
static inline bess::GateHook::init_func_t InitGateHookWithGenericArg(
    CommandResponse (H::*fn)(const bess::Gate *, const A &)) {
  return [fn](bess::GateHook *h, const bess::Gate *g,
              const google::protobuf::Any &arg) {
    A arg_;
    arg.UnpackTo(&arg_);
    auto base_fn = std::mem_fn(fn);
    return base_fn(static_cast<H *>(h), g, arg_);
  };
}

#define ADD_GATE_HOOK(_HOOK)                                           \
  bool __gate_hook__##_HOOK = bess::GateHookFactory::RegisterGateHook( \
      std::function<bess::GateHook *()>([]() { return new _HOOK(); }), \
      InitGateHookWithGenericArg(&_HOOK::Init), _HOOK::kName);

#endif  // BESS_GATE_H_<|MERGE_RESOLUTION|>--- conflicted
+++ resolved
@@ -95,19 +95,7 @@
   DISALLOW_COPY_AND_ASSIGN(GateHook);
 };
 
-<<<<<<< HEAD
-inline bool GateHookComp(const GateHook *lhs, const GateHook *rhs) {
-  return (lhs->priority() < rhs->priority());
-}
-
-using hook_constructor_t = std::function<GateHook *()>;
-
-using hook_init_func_t = std::function<CommandResponse(
-    GateHook *, const Gate *, const google::protobuf::Any &)>;
-
 // A class for creating new 'gate hook's
-=======
->>>>>>> 98f37518
 class GateHookFactory {
  public:
   GateHookFactory(GateHook::constructor_t constructor,
