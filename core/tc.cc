#include <assert.h>
#include <stdio.h>
#include <inttypes.h>

#include <sys/time.h>

#include <rte_config.h>
#include <rte_cycles.h>

#include <gflags/gflags.h>
#include <glog/logging.h>

#include "common.h"
#include "debug.h"
#include "time.h"
#include "worker.h"
#include "module.h"
#include "utils/random.h"

#include "tc.h"

<<<<<<< HEAD
// TODO(barath): move this global container of TCs to the TC class once it exists.
namespace TCContainer {
std::unordered_map<std::string, struct tc *> tcs;
}  // TCContainer
=======
// Capture the "print TC stats" command line flag.
DECLARE_bool(s);
>>>>>>> 1bba54e1

/* this library is not thread safe */

static void tc_add_to_parent_pgroup(struct tc *c, int share_resource) {
  struct tc *parent = c->parent;
  struct pgroup *g = NULL;

  struct cdlist_item *next;

  cdlist_for_each_entry(g, &parent->pgroups, tc) {
    if (c->settings.priority > g->priority) {
      next = &g->tc;
      goto pgroup_init;
    } else if (c->settings.priority == g->priority)
      goto pgroup_add;
  }

  next = (struct cdlist_item *)&parent->pgroups;

pgroup_init:
  g = (struct pgroup *)mem_alloc(sizeof(*g));
  if (!g) oom_crash();

  cdlist_add_before(next, &g->tc);

  heap_init(&g->pq);

  g->resource = share_resource;
  g->priority = c->settings.priority;

/* fall through */

pgroup_add:
  /* all classes in the pgroup have the same share_resource */
  assert(g->resource == share_resource);

  g->num_children++;
  c->ss.my_pgroup = g;
}

/* TODO: separate tc creation and association with scheduler */
struct tc *tc_init(struct sched *s, const struct tc_params *params) {
  struct tc *c;

  int i;

  assert(!s->current);

  assert(0 <= params->share_resource);
  assert(params->share_resource < NUM_RESOURCES);

  assert(params->share > 0);
  assert(params->share <= MAX_SHARE);

  c = (struct tc *)mem_alloc(sizeof(*c));
  if (!c) oom_crash();

  if (!TCContainer::tcs.insert({params->name, c}).second) {
    mem_free(c);
    return (struct tc *)err_to_ptr(-EEXIST);
  }

  c->settings = *params;

  tc_inc_refcnt(c); /* held by user (the owner) */

  c->s = s;
  s->num_classes++;

  c->parent = params->parent ?: &s->root;
  tc_inc_refcnt(c->parent);

  c->last_tsc = rdtsc();

  for (i = 0; i < NUM_RESOURCES; i++) {
    assert(params->limit[i] < ((uint64_t)1 << MAX_LIMIT_POW));

    c->tb[i].limit =
        (params->limit[i] << (USAGE_AMPLIFIER_POW - 4)) / (tsc_hz >> 4);

    if (c->tb[i].limit) {
      assert(params->max_burst[i] < ((uint64_t)1 << MAX_LIMIT_POW));
      c->tb[i].max_burst =
          (params->max_burst[i] << (USAGE_AMPLIFIER_POW - 4)) / (tsc_hz >> 4);
      c->has_limit = 1;
    }

    c->tb[i].tokens = 0;
  }

  c->ss.stride = STRIDE1 / params->share;
  c->ss.pass = 0; /* will be set when joined */

  cdlist_head_init(&c->tasks);
  cdlist_head_init(&c->pgroups);

  tc_add_to_parent_pgroup(c, params->share_resource);

  cdlist_add_tail(&s->tcs_all, &c->sched_all);

  return c;
}

void _tc_do_free(struct tc *c) {
  struct pgroup *g = c->ss.my_pgroup;
  struct tc *parent = c->parent;

  assert(c->refcnt == 0);

  assert(!c->state.queued);
  assert(!c->state.throttled);

  assert(cdlist_is_empty(&c->pgroups));
  assert(cdlist_is_empty(&c->tasks));

  if (g) {
    g->num_children--;
    if (g->num_children == 0) {
      cdlist_del(&g->tc);
      heap_close(&g->pq);
      mem_free(g);
    }

    cdlist_del(&c->sched_all);
    c->s->num_classes--;
  }

  if (parent) {
    assert(TCContainer::tcs.erase(c->settings.name));
  }

  memset(c, 0, sizeof(*c)); /* zero out to detect potential bugs */
  mem_free(c);              /* Note: c is struct sched, if root */

  if (parent) tc_dec_refcnt(parent);
}

static inline int tc_is_root(struct tc *c) { return c->parent == NULL; }

static inline int64_t next_pass(struct heap *pq) {
  struct tc *next = (struct tc *)heap_peek(pq);

  if (next)
    return next->ss.pass;
  else
    return 0;
}

void tc_join(struct tc *c) {
  assert(!c->state.queued);
  assert(!c->state.runnable);

  c->state.runnable = 1;

  if (!c->state.throttled) {
    struct pgroup *g = c->ss.my_pgroup;
    struct heap *pq = &g->pq;

    c->state.queued = 1;
    c->ss.pass = next_pass(pq) + c->ss.remain;
    heap_push(pq, c->ss.pass, c);
    tc_inc_refcnt(c);
  }
}

void tc_leave(struct tc *c) {
  /* if not joined yet, do nothing */
  if (c->state.runnable) {
    struct pgroup *g = c->ss.my_pgroup;
    struct heap *pq = &g->pq;

    c->state.runnable = 0;
    c->ss.remain = c->ss.pass - next_pass(pq);
  }
}

struct sched *sched_init() {
  struct sched *s;

  s = (struct sched *)mem_alloc(sizeof(*s));
  if (!s) oom_crash();

  s->root.refcnt = 1;
  cdlist_head_init(&s->root.tasks); /* this will be always empty */
  cdlist_head_init(&s->root.pgroups);

  heap_init(&s->pq);

  cdlist_head_init(&s->tcs_all);

  return s;
}

/* Deallocate the scheduler. The owner is still responsible to release
 * its references to all traffic classes */
void sched_free(struct sched *s) {
  struct tc *c;
  struct tc *next;

  cdlist_for_each_entry_safe(c, next, &s->tcs_all, sched_all) {
    int queued = c->state.queued;
    int throttled = c->state.throttled;

    if (queued) {
      c->state.queued = 0;
      tc_dec_refcnt(c);
    }

    if (throttled) {
      c->state.throttled = 0;
      tc_dec_refcnt(c);
    }
  }

  heap_close(&s->pq);

  /* the actual memory block of s will be freed by the root TC
   * since it shares the address with this scheduler */
  tc_dec_refcnt(&s->root);
}

static void resume_throttled(struct sched *s, uint64_t tsc) {
  while (s->pq.num_nodes > 0) {
    struct tc *c;
    int64_t event_tsc;

    heap_peek_valdata(&s->pq, &event_tsc, (void **)&c);

    if ((uint64_t)event_tsc > tsc) break;

    heap_pop(&s->pq);

    c->state.throttled = 0;

    if (c->state.runnable) {
      /* No refcnt is adjusted, since we transfer
       * s->pq's reference to my_pgroup->pq */
      c->state.queued = 1;
      c->last_tsc = event_tsc;
      heap_push(&c->ss.my_pgroup->pq, 0, c);
    } else
      tc_dec_refcnt(c);
  }
}

/* FIXME: this non-recursive version is buggy. Use a stack */
static struct tc *pick(struct tc *c) {
  struct pgroup *g;

again:
  /* found a leaf? */
  if (cdlist_is_empty(&c->pgroups)) return c;

  cdlist_for_each_entry(g, &c->pgroups, tc) {
    struct heap *pq = &g->pq;
    struct tc *child;

    child = (struct tc *)heap_peek(pq);
    if (!child) continue;

    assert(child->state.queued);

    if (!child->state.runnable) return child;

    c = child;
    goto again;
  }

  return NULL;
}

static struct tc *sched_next(struct sched *s, uint64_t tsc) {
  struct tc *c;

  assert(!s->current);

  resume_throttled(s, tsc);

again:
  c = pick(&s->root);

  /* empty tree? */
  if (c == &s->root) c = NULL;

  if (c) {
    if (!c->state.runnable) {
      c->state.queued = 0;
      heap_pop(&c->ss.my_pgroup->pq);
      tc_dec_refcnt(c);

      goto again;
    }

    s->current = c;
  }

  return c;
}

/* TODO: the vector version is hella slow. fix it. */
/* acc += x */
static inline void accumulate(resource_arr_t acc, resource_arr_t x) {
  uint64_t *p1 = acc;
  uint64_t *p2 = x;

#if 0 && __AVX2__
	*((__m256i *)p1) = _mm256_add_epi64(*((__m256i *)p1), *((__m256i *)p2));
#elif 0 && __AVX__
  *((__m128i *)p1 + 0) =
      _mm_add_epi64(*((__m128i *)p1 + 0), *((__m128i *)p2 + 0));
  *((__m128i *)p1 + 1) =
      _mm_add_epi64(*((__m128i *)p1 + 1), *((__m128i *)p2 + 1));
#else
  for (int i = 0; i < NUM_RESOURCES; i++) p1[i] += p2[i];
#endif
}

/* returns 1 if it has been throttled */
static int tc_account(struct sched *s, struct tc *c, resource_arr_t usage,
                      uint64_t tsc) {
  uint64_t elapsed_cycles;
  uint64_t max_wait_tsc;

  int throttled;

  int i;

  accumulate(c->stats.usage, usage);

  if (!c->has_limit) {
    c->last_tsc = tsc;
    return 0;
  }

  elapsed_cycles = tsc - c->last_tsc;
  c->last_tsc = tsc;

  max_wait_tsc = 0;
  throttled = 0;

  for (i = 0; i < NUM_RESOURCES; i++) {
    uint64_t consumed;
    uint64_t tokens;

    const uint64_t limit = c->tb[i].limit;

    if (!limit) continue;

    consumed = usage[i] << USAGE_AMPLIFIER_POW;
    tokens = c->tb[i].tokens + limit * elapsed_cycles;

    if (tokens < consumed) {
      uint64_t wait_tsc;

      wait_tsc = (consumed - tokens) / limit;

      throttled = 1;

      if (wait_tsc > max_wait_tsc) max_wait_tsc = wait_tsc;
    } else
      c->tb[i].tokens = std::min(tokens - consumed, c->tb[i].max_burst);
  }

  if (throttled) {
    for (i = 0; i < NUM_RESOURCES; i++) c->tb[i].tokens = 0;

    c->state.throttled = 1;
    c->stats.cnt_throttled++;

    heap_push(&s->pq, tsc + max_wait_tsc, c);
    tc_inc_refcnt(c);

    return 1;
  }

  return 0;
}

/* must be called after the previous sched_next() */
static void sched_done(struct sched *s, struct tc *c, resource_arr_t usage,
                       int reschedule, uint64_t tsc) {
  accumulate(s->stats.usage, usage);

  assert(s->current);
  s->current = NULL;

  if (!reschedule) c->state.runnable = 0;

  /* upwards from the leaf, skipping the root class */
  do {
    struct pgroup *g = c->ss.my_pgroup;
    struct heap *pq = &g->pq;

    uint64_t consumed = usage[g->resource];

    int throttled;

    assert(c->state.queued);
    c->ss.pass += c->ss.stride * consumed / QUANTUM;

    throttled = tc_account(s, c, usage, tsc);
    if (throttled) reschedule = 0;

    if (reschedule) {
      heap_replace(pq, c->ss.pass, c);
    } else {
      c->state.queued = 0;
      heap_pop(pq);
      tc_dec_refcnt(c);

      c->ss.remain = c->ss.pass - next_pass(pq);

      reschedule = (pq->num_nodes > 0);
    }

    c = c->parent;
  } while (!tc_is_root(c));
}

/* print out all resource usage fields */
static char *print_tc_stats_detail(struct sched *s, char *p, int max_cnt) {
  const char *fields[] = {
      "count", "cycles", "packets", "bits", "throttled",
  };

  const int num_fields = sizeof(fields) / sizeof(sizeof(const char *));

  struct tc *c;

  int num_printed;

  static_assert(sizeof(struct tc_stats) >= sizeof(fields),
                "incomplete field names");

  p += sprintf(p, "\n");

  if (cdlist_is_empty(&s->tcs_all)) return p;

  p += sprintf(p, "%-10s ", "TC");
  num_printed = 0;

  cdlist_for_each_entry(c, &s->tcs_all, sched_all) {
    if (num_printed < max_cnt) {
      p += sprintf(p, "%12s", c->settings.name);
    } else {
      p += sprintf(p, " ...");
      break;
    }
    num_printed++;
  }
  p += sprintf(p, "\n");

  for (int i = 0; i < num_fields; i++) {
    p += sprintf(p, "%-10s ", fields[i]);
    num_printed = 0;

    cdlist_for_each_entry(c, &s->tcs_all, sched_all) {
      uint64_t value;

#define COUNTER (((uint64_t *)&c->stats)[i])
#define LAST_COUNTER (((uint64_t *)&c->last_stats)[i])

      value = COUNTER - LAST_COUNTER;
      LAST_COUNTER = COUNTER;

#undef COUNTER
#undef LAST_COUNTER

      if (num_printed < max_cnt) {
        p += sprintf(p, "%12" PRIu64, value);
      } else {
        p += sprintf(p, " ...");
        break;
      }
      num_printed++;
    }
    p += sprintf(p, "\n");
  }

  p += sprintf(p, "\n");

  return p;
}

static char *print_tc_stats_simple(struct sched *s, char *p, int max_cnt) {
  struct tc *c;

  int num_printed = 0;

  cdlist_for_each_entry(c, &s->tcs_all, sched_all) {
    uint64_t cnt;
    uint64_t cycles;
    uint64_t pkts;
    uint64_t bits;

    cnt = c->stats.usage[RESOURCE_CNT] - c->last_stats.usage[RESOURCE_CNT];

    cycles =
        c->stats.usage[RESOURCE_CYCLE] - c->last_stats.usage[RESOURCE_CYCLE];

    pkts =
        c->stats.usage[RESOURCE_PACKET] - c->last_stats.usage[RESOURCE_PACKET];

    bits = c->stats.usage[RESOURCE_BIT] - c->last_stats.usage[RESOURCE_BIT];

    c->last_stats = c->stats;

    p += sprintf(p, "\tC%s %.1f%%(%.2fM) %.3fMpps %.1fMbps", c->settings.name,
                 cycles * 100.0 / tsc_hz, cnt / 1000000.0, pkts / 1000000.0,
                 bits / 1000000.0);

    num_printed++;

    if (num_printed >= max_cnt) {
      p += sprintf(p, "\t... (%d more)", s->num_classes - max_cnt);
      break;
    }
  }

  p += sprintf(p, "\n");

  return p;
}

static void print_stats(struct sched *s, struct sched_stats *last_stats) {
  uint64_t cycles_idle;
  uint64_t cnt_idle;
  uint64_t cnt;
  uint64_t cycles;
  uint64_t pkts;
  uint64_t bits;

  char buf[65536];
  char *p;

  cycles_idle = s->stats.cycles_idle - last_stats->cycles_idle;
  cnt_idle = s->stats.cnt_idle - last_stats->cnt_idle;

  cnt = s->stats.usage[RESOURCE_CNT] - last_stats->usage[RESOURCE_CNT];

  cycles = s->stats.usage[RESOURCE_CYCLE] - last_stats->usage[RESOURCE_CYCLE];

  pkts = s->stats.usage[RESOURCE_PACKET] - last_stats->usage[RESOURCE_PACKET];

  bits = s->stats.usage[RESOURCE_BIT] - last_stats->usage[RESOURCE_BIT];

  p = buf;
  p += sprintf(p,
               "W%d: idle %.1f%%(%.1fM) "
               "total %.1f%%(%.1fM) %.3fMpps %.1fMbps ",
               ctx.wid, cycles_idle * 100.0 / tsc_hz, cnt_idle / 1000000.0,
               cycles * 100.0 / tsc_hz, cnt / 1000000.0, pkts / 1000000.0,
               bits / 1000000.0);

#if 0
	p = print_tc_stats_simple(s, p, 5);
#else
  p = print_tc_stats_detail(s, p, 16);
#endif

  LOG(INFO) << buf;
}

static inline struct task_result tc_scheduled(struct tc *c) {
  struct task_result ret;
  struct task *t;

  int num_tasks = c->num_tasks;

  while (num_tasks--) {
    t = container_of(cdlist_rotate_left(&c->tasks), struct task, tc);

    ret = task_scheduled(t);
    if (ret.packets) return ret;
  }

  return (struct task_result){.packets = 0, .bits = 0};
}

void sched_loop(struct sched *s) {
  struct sched_stats last_stats = s->stats;
  uint64_t last_print_tsc;
  uint64_t checkpoint;
  uint64_t now;

  const double ns_per_cycle = 1e9 / tsc_hz;

  last_print_tsc = checkpoint = now = rdtsc();

  /* the main scheduling - running - accounting loop */
  for (uint64_t round = 0;; round++) {
    struct tc *c;
    struct task_result ret;
    resource_arr_t usage;

    /* periodic check for every 2^8 rounds,
     * to mitigate expensive operations */
    if ((round & 0xff) == 0) {
      if (unlikely(is_pause_requested())) {
        if (unlikely(block_worker())) break;
        last_stats = s->stats;
        last_print_tsc = checkpoint = now = rdtsc();
      } else if (unlikely(FLAGS_s && now - last_print_tsc >= tsc_hz)) {
        print_stats(s, &last_stats);
        last_stats = s->stats;
        last_print_tsc = checkpoint = now = rdtsc();
      }
    }

    /* Schedule (S) */
    c = sched_next(s, now);

    if (c) {
      /* Running (R) */
      ctx.current_tsc = now; /* tasks see updated tsc */
      ctx.current_ns = now * ns_per_cycle;
      ret = tc_scheduled(c);

      now = rdtsc();

      /* Accounting (A) */
      usage[RESOURCE_CNT] = 1;
      usage[RESOURCE_CYCLE] = now - checkpoint;
      usage[RESOURCE_PACKET] = ret.packets;
      usage[RESOURCE_BIT] = ret.bits;

      sched_done(s, c, usage, 1, now);
    } else {
      now = rdtsc();

      s->stats.cnt_idle++;
      s->stats.cycles_idle += (now - checkpoint);
    }

    checkpoint = now;
  }
}

static uint64_t get_usec(void) {
  struct timeval tv;

  gettimeofday(&tv, NULL);
  return tv.tv_sec * 1000000 + tv.tv_usec;
}

void sched_test_alloc() {
  const int num_classes = 100000;

  struct sched *s;
  struct tc *classes[num_classes];

  Random rng_;
  int i;

  s = sched_init();

  /* generate a random tree */
  for (i = 0; i < num_classes; i++) {
    struct tc_params params = {};
    int parent_id = rng_.Get() % (i + 1);

    params.parent = parent_id ? classes[(parent_id - 1)] : NULL;
    params.priority = rng_.Get() % 8;
    params.share = 1;

    /* params.share_resource = rand_fast(&seed) % 2, should fail */
    params.share_resource = params.priority % NUM_RESOURCES,

    classes[i] = tc_init(s, &params);
  }

  assert(s->num_classes == num_classes);

#if 1
  /* shuffle */
  for (i = num_classes - 1; i > 0; i--) {
    struct tc *tmp;
    int j;

    j = rng_.Get() % (i + 1);
    tmp = classes[j];
    classes[j] = classes[i];
    classes[i] = tmp;
  }

  for (i = 0; i < num_classes; i++) tc_dec_refcnt(classes[i]);

  assert(s->root.refcnt == 1);
  assert(s->num_classes == 0);
  assert(cdlist_is_empty(&s->root.pgroups));
#endif

  sched_free(s);

  DLOG(INFO) << "SCHED: test passed";
}

void sched_test_perf() {
#if 1
  const int num_classes = 50; /* CPU bound */
#else
  const int num_classes = 1000; /* cache bound */
#endif

  struct sched *s;
  struct tc *classes[num_classes];

  int i;

  s = sched_init();

  for (i = 0; i < num_classes; i++) {
    struct tc_params params = {};

    params.parent = NULL;
    params.priority = 0;
    params.share = 1;
    params.share_resource = RESOURCE_BIT;

    if (i % 3 == 0) params.limit[RESOURCE_PACKET] = 1e5;

    if (i % 2 == 0) params.limit[RESOURCE_BIT] = 100e6;

    classes[i] = tc_init(s, &params);
  }

  for (i = 0; i < num_classes; i++) tc_join(classes[i]);

  sched_loop(s);
}<|MERGE_RESOLUTION|>--- conflicted
+++ resolved
@@ -19,15 +19,13 @@
 
 #include "tc.h"
 
-<<<<<<< HEAD
 // TODO(barath): move this global container of TCs to the TC class once it exists.
 namespace TCContainer {
 std::unordered_map<std::string, struct tc *> tcs;
 }  // TCContainer
-=======
+
 // Capture the "print TC stats" command line flag.
 DECLARE_bool(s);
->>>>>>> 1bba54e1
 
 /* this library is not thread safe */
 
