#include "module.h"

#include <fcntl.h>
#include <sys/uio.h>
#include <unistd.h>

#include <initializer_list>
#include <sstream>

#include <glog/logging.h>

#include "utils/pcap.h"
#include "utils/time.h"

#include "mem_alloc.h"

std::map<std::string, Module *> ModuleBuilder::all_modules_;

// FIXME: move somewhere else?
void deadend(struct pkt_batch *batch) {
  ctx.incr_silent_drops(batch->cnt);
  snb_free_bulk(batch->pkts, batch->cnt);
}

// FIXME: move somewhere else?
task_id_t task_to_tid(struct task *t) {
  Module *m = t->m;

  for (task_id_t id = 0; id < MAX_TASKS_PER_MODULE; id++)
    if (m->tasks[id] == t)
      return id;

  return INVALID_TASK_ID;
}

// -------------------------------------------------------------------------

Module *ModuleBuilder::CreateModule(const std::string &name,
                                    bess::metadata::Pipeline *pipeline) const {
  Module *m = module_generator_();
  m->set_name(name);
  m->set_module_builder(this);
  m->set_pipeline(pipeline);
  return m;
}

bool ModuleBuilder::AddModule(Module *m) {
  return all_modules_.insert({m->name(), m}).second;
}

int ModuleBuilder::DestroyModule(Module *m, bool erase) {
  int ret;
  m->Deinit();

  // disconnect from upstream modules.
  for (int i = 0; i < m->igates.curr_size; i++) {
    ret = m->DisconnectModulesUpstream(i);
    if (ret)
      return ret;
  }

  // disconnect downstream modules
  for (gate_idx_t i = 0; i < m->ogates.curr_size; i++) {
    ret = m->DisconnectModules(i);
    if (ret)
      return ret;
  }

  m->DestroyAllTasks();

  if (erase)
    all_modules_.erase(m->name());

  mem_free(m->ogates.arr);
  mem_free(m->igates.arr);
  delete m;
  return 0;
}

void ModuleBuilder::DestroyAllModules() {
  int ret;
  for (auto it = all_modules_.begin(); it != all_modules_.end();) {
    auto it_next = std::next(it);
    ret = DestroyModule(it->second, false);
    if (ret) {
      LOG(ERROR) << "Error destroying module '" << it->first
                 << "' (errno = " << ret << ")";
    } else {
      all_modules_.erase(it);
    }
    it = it_next;
  }
}

bool ModuleBuilder::RegisterModuleClass(
    std::function<Module *()> module_generator, const std::string &class_name,
    const std::string &name_template, const std::string &help_text,
<<<<<<< HEAD
    const gate_idx_t igates, const gate_idx_t ogates,
    const Commands<Module> &cmds, const PbCommands<Module> &pb_cmds) {
  all_module_builders_holder().emplace(
      std::piecewise_construct, std::forward_as_tuple(class_name),
      std::forward_as_tuple(module_generator, class_name, name_template,
                            help_text, igates, ogates, cmds, pb_cmds));
=======
    const gate_idx_t num_igates, const gate_idx_t num_ogates,
    const Commands<Module> &cmds) {
  all_module_builders_holder().emplace(
      std::piecewise_construct, std::forward_as_tuple(class_name),
      std::forward_as_tuple(module_generator, class_name, name_template,
                            help_text, num_igates, num_ogates, cmds));
>>>>>>> 4704d0e5
  return true;
}

std::string ModuleBuilder::GenerateDefaultName(
    const std::string &class_name, const std::string &default_template) {
  std::string name_template;

  if (default_template == "") {
    std::ostringstream ss;
    char last_char = '\0';
    for (auto t : class_name) {
      if (last_char != '\0' && islower(last_char) && isupper(t))
        ss << '_';

      ss << char(tolower(t));
      last_char = t;
    }
    name_template = ss.str();
  } else {
    name_template = default_template;
  }

  for (int i = 0;; i++) {
    std::ostringstream ss;
    ss << name_template << i;
    std::string name = ss.str();

    if (!all_modules_.count(name))
      return name;
  }

  promise_unreachable();
}

std::map<std::string, ModuleBuilder> &ModuleBuilder::all_module_builders_holder(
    bool reset) {
  // Maps from class names to port builders.  Tracks all port classes (via their
  // PortBuilders).
  static std::map<std::string, ModuleBuilder> all_module_builders;

  if (reset) {
    all_module_builders.clear();
  }

  return all_module_builders;
}

const std::map<std::string, ModuleBuilder>
    &ModuleBuilder::all_module_builders() {
  return all_module_builders_holder();
}

void deadend(Module *, struct pkt_batch *batch) {
  ctx.incr_silent_drops(batch->cnt);
  snb_free_bulk(batch->pkts, batch->cnt);
}

const std::map<std::string, Module *> &ModuleBuilder::all_modules() {
  return all_modules_;
}

// -------------------------------------------------------------------------
pb_error_t Module::Init(const void *) {
  return pb_errno(0);
}

struct snobj *Module::Init(struct snobj *) {
  return nullptr;
}

struct task_result Module::RunTask(void *) {
  assert(0);  // You must override this function
}

void Module::ProcessBatch(struct pkt_batch *) {
  assert(0);  // You must override this function
}

task_id_t Module::RegisterTask(void *arg) {
  task_id_t id;
  struct task *t;

  for (id = 0; id < MAX_TASKS_PER_MODULE; id++)
    if (tasks[id] == nullptr)
      goto found;

  /* cannot find an empty slot */
  return INVALID_TASK_ID;

found:
  t = task_create(this, arg);
  if (!t)
    return INVALID_TASK_ID;

  tasks[id] = t;

  return id;
}

int Module::NumTasks() {
  int cnt = 0;

  for (task_id_t id = 0; id < MAX_TASKS_PER_MODULE; id++)
    if (tasks[id])
      cnt++;

  return cnt;
}

void Module::DestroyAllTasks() {
  for (task_id_t i = 0; i < MAX_TASKS_PER_MODULE; i++) {
    if (tasks[i]) {
      task_destroy(tasks[i]);
      tasks[i] = nullptr; /* just in case */
    }
  }
}

int Module::AddMetadataAttr(const std::string &name, int size,
                            bess::metadata::AccessMode mode) {
  size_t n = num_attrs;
  int ret;

  if (n >= bess::metadata::kMaxAttrsPerModule)
    return -ENOSPC;

  if (!is_valid_attr(name.c_str(), size, mode))
    return -EINVAL;

  attrs[n].name = name;
  attrs[n].size = size;
  attrs[n].mode = mode;
  attrs[n].scope_id = -1;
  if ((ret = pipeline_->RegisterAttribute(&attrs[n]))) {
    return ret;
  }

  num_attrs++;

  return n;
}

int Module::GrowGates(struct gates *gates, gate_idx_t gate) {
  struct gate **new_arr;
  gate_idx_t old_size;
  gate_idx_t new_size;

  new_size = gates->curr_size ?: 1;

  while (new_size <= gate)
    new_size *= 2;

  if (new_size > MAX_GATES)
    new_size = MAX_GATES;

  new_arr =
      (struct gate **)mem_realloc(gates->arr, sizeof(struct gate *) * new_size);
  if (!new_arr)
    return -ENOMEM;

  gates->arr = new_arr;

  old_size = gates->curr_size;
  gates->curr_size = new_size;

  /* initialize the newly created gates */
  memset(&gates->arr[old_size], 0,
         sizeof(struct gate *) * (new_size - old_size));

  return 0;
}

/* returns -errno if fails */
int Module::ConnectModules(gate_idx_t ogate_idx, Module *m_next,
                           gate_idx_t igate_idx) {
  struct gate *ogate;
  struct gate *igate;

  if (ogate_idx >= module_builder_->NumOGates() || ogate_idx >= MAX_GATES)
    return -EINVAL;

  if (igate_idx >= m_next->module_builder()->NumIGates() ||
      igate_idx >= MAX_GATES)
    return -EINVAL;

  if (ogate_idx >= ogates.curr_size) {
    int ret = GrowGates(&ogates, ogate_idx);
    if (ret)
      return ret;
  }

  /* already being used? */
  if (is_active_gate(&ogates, ogate_idx))
    return -EBUSY;

  if (igate_idx >= m_next->igates.curr_size) {
    int ret = m_next->GrowGates(&m_next->igates, igate_idx);
    if (ret)
      return ret;
  }

  ogate = (struct gate *)mem_alloc(sizeof(struct gate));
  if (!ogate)
    return -ENOMEM;

  ogates.arr[ogate_idx] = ogate;

  igate = m_next->igates.arr[igate_idx];
  if (!igate) {
    igate = (struct gate *)mem_alloc(sizeof(struct gate));
    if (!igate) {
      mem_free(ogate);
      return -ENOMEM;
    }

    m_next->igates.arr[igate_idx] = igate;

    igate->m = m_next;
    igate->gate_idx = igate_idx;
    igate->arg = m_next;
    cdlist_head_init(&igate->in.ogates_upstream);
  }

  ogate->m = this;
  ogate->gate_idx = ogate_idx;
  ogate->arg = m_next;
  ogate->out.igate = igate;
  ogate->out.igate_idx = igate_idx;

  cdlist_add_tail(&igate->in.ogates_upstream, &ogate->out.igate_upstream);

  return 0;
}

int Module::DisconnectModules(gate_idx_t ogate_idx) {
  struct gate *ogate;
  struct gate *igate;

  if (ogate_idx >= module_builder_->NumOGates())
    return -EINVAL;

  /* no error even if the ogate is unconnected already */
  if (!is_active_gate(&ogates, ogate_idx))
    return 0;

  ogate = ogates.arr[ogate_idx];
  if (!ogate)
    return 0;

  igate = ogate->out.igate;

  /* Does the igate become inactive as well? */
  cdlist_del(&ogate->out.igate_upstream);
  if (cdlist_is_empty(&igate->in.ogates_upstream)) {
    Module *m_next = igate->m;
    m_next->igates.arr[igate->gate_idx] = nullptr;
    mem_free(igate);
  }

  ogates.arr[ogate_idx] = nullptr;
  mem_free(ogate);

  return 0;
}

int Module::DisconnectModulesUpstream(gate_idx_t igate_idx) {
  struct gate *igate;
  struct gate *ogate;
  struct gate *ogate_next;

  if (igate_idx >= module_builder_->NumIGates())
    return -EINVAL;

  /* no error even if the igate is unconnected already */
  if (!is_active_gate(&igates, igate_idx))
    return 0;

  igate = igates.arr[igate_idx];
  if (!igate)
    return 0;

  cdlist_for_each_entry_safe(ogate, ogate_next, &igate->in.ogates_upstream,
                             out.igate_upstream) {
    Module *m_prev = ogate->m;
    m_prev->ogates.arr[ogate->gate_idx] = nullptr;
    mem_free(ogate);
  }

  igates.arr[igate_idx] = nullptr;
  mem_free(igate);

  return 0;
}

void Module::RunSplit(const gate_idx_t *out_gates,
                      struct pkt_batch *mixed_batch) {
  int cnt = mixed_batch->cnt;
  int num_pending = 0;

  snb_array_t p_pkt = &mixed_batch->pkts[0];

  gate_idx_t pending[MAX_PKT_BURST];
  struct pkt_batch batches[MAX_PKT_BURST];

  struct pkt_batch *splits = ctx.splits();

  /* phase 1: collect unique ogates into pending[] */
  for (int i = 0; i < cnt; i++) {
    struct pkt_batch *batch;
    gate_idx_t ogate;

    ogate = out_gates[i];
    batch = &splits[ogate];

    batch_add(batch, *(p_pkt++));

    pending[num_pending] = ogate;
    num_pending += (batch->cnt == 1);
  }

  /* phase 2: move batches to local stack, since it may be reentrant */
  for (int i = 0; i < num_pending; i++) {
    struct pkt_batch *batch;

    batch = &splits[pending[i]];
    batch_copy(&batches[i], batch);
    batch_clear(batch);
  }

  /* phase 3: fire */
  for (int i = 0; i < num_pending; i++)
    RunChooseModule(pending[i], &batches[i]);
}

#if SN_TRACE_MODULES
#define MAX_TRACE_DEPTH 32
#define MAX_TRACE_BUFSIZE 4096

struct callstack {
  int depth;

  int newlined;
  int indent[MAX_TRACE_DEPTH];
  int curr_indent;

  int buflen;
  char buf[MAX_TRACE_BUFSIZE];
};

__thread struct callstack worker_callstack;

void _trace_start(Module *mod, char *type) {
  struct callstack *s = &worker_callstack;

  assert(s->depth == 0);
  assert(s->buflen == 0);

  s->buflen = snprintf(s->buf + s->buflen, MAX_TRACE_BUFSIZE - s->buflen,
                       "Worker %d %-8s | %s", current_wid, type, mod->name());

  s->curr_indent = s->buflen;
}

void _trace_end(int print_out) {
  struct callstack *s = &worker_callstack;

  assert(s->depth == 0);
  s->buflen = 0;
  s->newlined = 0;

  if (print_out) {
    DLOG(INFO) << s->buf;
  }
}

void _trace_before_call(Module *mod, Module *next, struct pkt_batch *batch) {
  struct callstack *s = &worker_callstack;
  int len;

  s->indent[s->depth] = s->curr_indent;

  if (s->newlined) {
    s->buflen += snprintf(s->buf + s->buflen, MAX_TRACE_BUFSIZE - s->buflen,
                          "%*s", s->curr_indent, "");
  }

  len = snprintf(s->buf + s->buflen, MAX_TRACE_BUFSIZE - s->buflen,
                 " ---(%d)--> %s", batch->cnt, next->name);

  s->buflen += len;
  s->curr_indent += len;

  s->depth++;
  assert(s->depth < MAX_TRACE_DEPTH);

  s->newlined = 0;
}

void _trace_after_call(void) {
  struct callstack *s = &worker_callstack;

  s->depth--;

  if (!s->newlined) {
    s->newlined = 1;

    s->buflen +=
        snprintf(s->buf + s->buflen, MAX_TRACE_BUFSIZE - s->buflen, "\n");
  }

  s->curr_indent = s->indent[s->depth];
}
#endif

#if TCPDUMP_GATES
int Module::EnableTcpDump(const char *fifo, gate_idx_t ogate) {
  static const struct pcap_hdr PCAP_FILE_HDR = {
      .magic_number = PCAP_MAGIC_NUMBER,
      .version_major = PCAP_VERSION_MAJOR,
      .version_minor = PCAP_VERSION_MINOR,
      .thiszone = PCAP_THISZONE,
      .sigfigs = PCAP_SIGFIGS,
      .snaplen = PCAP_SNAPLEN,
      .network = PCAP_NETWORK,
  };

  int fd;
  int ret;

  /* Don't allow tcpdump to be attached to gates that are not active */
  if (!is_active_gate(&ogates, ogate))
    return -EINVAL;

  fd = open(fifo, O_WRONLY | O_NONBLOCK);
  if (fd < 0)
    return -errno;

  /* Looooong time ago Linux ignored O_NONBLOCK in open().
   * Try again just in case. */
  ret = fcntl(fd, F_SETFL, fcntl(fd, F_GETFL) | O_NONBLOCK);
  if (ret < 0) {
    close(fd);
    return -errno;
  }

  ret = write(fd, &PCAP_FILE_HDR, sizeof(PCAP_FILE_HDR));
  if (ret < 0) {
    close(fd);
    return -errno;
  }

  ogates.arr[ogate]->fifo_fd = fd;
  ogates.arr[ogate]->tcpdump = 1;

  return 0;
}

int Module::DisableTcpDump(gate_idx_t ogate) {
  if (!is_active_gate(&ogates, ogate))
    return -EINVAL;

  if (!ogates.arr[ogate]->tcpdump)
    return -EINVAL;

  ogates.arr[ogate]->tcpdump = 0;
  close(ogates.arr[ogate]->fifo_fd);

  return 0;
}

void Module::DumpPcapPkts(struct gate *gate, struct pkt_batch *batch) {
  struct timeval tv;

  int ret = 0;
  int fd = gate->fifo_fd;

  gettimeofday(&tv, nullptr);

  for (int i = 0; i < batch->cnt; i++) {
    struct snbuf *pkt = batch->pkts[i];
    struct pcap_rec_hdr rec = {
        .ts_sec = (uint32_t)tv.tv_sec,
        .ts_usec = (uint32_t)tv.tv_usec,
        .incl_len = pkt->mbuf.data_len,
        .orig_len = pkt->mbuf.pkt_len,
    };

    struct iovec vec[2] = {{&rec, sizeof(rec)},
                           {snb_head_data(pkt), (size_t)snb_head_len(pkt)}};

    ret = writev(fd, vec, 2);
    if (ret < 0) {
      if (errno == EPIPE) {
        DLOG(WARNING) << "Broken pipe: stopping tcpdump";
        gate->tcpdump = 0;
        gate->fifo_fd = 0;
        close(fd);
      }
      return;
    }
  }
}
#endif<|MERGE_RESOLUTION|>--- conflicted
+++ resolved
@@ -95,21 +95,12 @@
 bool ModuleBuilder::RegisterModuleClass(
     std::function<Module *()> module_generator, const std::string &class_name,
     const std::string &name_template, const std::string &help_text,
-<<<<<<< HEAD
     const gate_idx_t igates, const gate_idx_t ogates,
     const Commands<Module> &cmds, const PbCommands<Module> &pb_cmds) {
   all_module_builders_holder().emplace(
       std::piecewise_construct, std::forward_as_tuple(class_name),
       std::forward_as_tuple(module_generator, class_name, name_template,
                             help_text, igates, ogates, cmds, pb_cmds));
-=======
-    const gate_idx_t num_igates, const gate_idx_t num_ogates,
-    const Commands<Module> &cmds) {
-  all_module_builders_holder().emplace(
-      std::piecewise_construct, std::forward_as_tuple(class_name),
-      std::forward_as_tuple(module_generator, class_name, name_template,
-                            help_text, num_igates, num_ogates, cmds));
->>>>>>> 4704d0e5
   return true;
 }
 
@@ -172,7 +163,7 @@
 }
 
 // -------------------------------------------------------------------------
-pb_error_t Module::Init(const void *) {
+pb_error_t Module::Init(const google::protobuf::Any &) {
   return pb_errno(0);
 }
 
