<<<<<<< HEAD
#include <rte_config.h>
#include <rte_hash_crc.h>

#include "../utils/htable.h"
=======
>>>>>>> 91cb6961
#include "wildcard_match.h"

#include "../utils/format.h"

/* k1 = k2 & mask */
static void mask(void *k1, const void *k2, const void *mask, int key_size) {
  uint64_t *a = static_cast<uint64_t *>(k1);
  const uint64_t *b = reinterpret_cast<const uint64_t *>(k2);
  const uint64_t *m = reinterpret_cast<const uint64_t *>(mask);

  switch (key_size >> 3) {
    default:
      promise_unreachable();
    case 8:
      a[7] = b[7] & m[7];
    case 7:
      a[6] = b[6] & m[6];
    case 6:
      a[5] = b[5] & m[5];
    case 5:
      a[4] = b[4] & m[4];
    case 4:
      a[3] = b[3] & m[3];
    case 3:
      a[2] = b[2] & m[2];
    case 2:
      a[1] = b[1] & m[1];
    case 1:
      a[0] = b[0] & m[0];
  }
}

// XXX: this is repeated in many modules. get rid of them when converting .h to
// .hh, etc... it's in defined in some old header
static inline int is_valid_gate(gate_idx_t gate) {
  return (gate < MAX_GATES || gate == DROP_GATE);
}

const Commands<Module> WildcardMatch::cmds = {
    {"add", MODULE_FUNC &WildcardMatch::CommandAdd, 0},
    {"delete", MODULE_FUNC &WildcardMatch::CommandDelete, 0},
    {"clear", MODULE_FUNC &WildcardMatch::CommandClear, 0},
    {"set_default_gate", MODULE_FUNC &WildcardMatch::CommandSetDefaultGate, 1}};

const PbCommands WildcardMatch::pb_cmds = {
    {"add", PB_MODULE_FUNC(&WildcardMatch::CommandAddPb), 0},
    {"delete", PB_MODULE_FUNC(&WildcardMatch::CommandDeletePb), 0},
    {"clear", PB_MODULE_FUNC(&WildcardMatch::CommandClearPb), 0},
    {"set_default_gate", PB_MODULE_FUNC(&WildcardMatch::CommandSetDefaultGatePb),
     1}};

struct snobj *WildcardMatch::AddFieldOne(struct snobj *field,
                                         struct WmField *f) {
  if (field->type != TYPE_MAP) {
    return snobj_err(EINVAL, "'fields' must be a list of maps");
  }

  f->size = snobj_eval_uint(field, "size");

  if (f->size < 1 || f->size > MAX_FIELD_SIZE) {
    return snobj_err(EINVAL, "'size' must be 1-%d", MAX_FIELD_SIZE);
  }

  if (snobj_eval_exists(field, "offset")) {
    f->attr_id = -1;
    f->offset = snobj_eval_int(field, "offset");
    if (f->offset < 0 || f->offset > 1024) {
      return snobj_err(EINVAL, "too small 'offset'");
    }
    return nullptr;
  }

  const char *attr = snobj_eval_str(field, "attr");
  if (!attr) {
    return snobj_err(EINVAL, "specify 'offset' or 'attr'");
  }

  f->attr_id = AddMetadataAttr(attr, f->size, bess::metadata::AccessMode::READ);
  if (f->attr_id < 0) {
    return snobj_err(-f->attr_id, "add_metadata_attr() failed");
  }

  return nullptr;
}

pb_error_t WildcardMatch::AddFieldOne(
    const bess::pb::WildcardMatchArg_Field &field, struct WmField *f) {
  f->size = field.size();

  if (f->size < 1 || f->size > MAX_FIELD_SIZE) {
    return pb_error(EINVAL, "'size' must be 1-%d", MAX_FIELD_SIZE);
  }

  if (field.length_case() == bess::pb::WildcardMatchArg_Field::kOffset) {
    f->attr_id = -1;
    f->offset = field.offset();
    if (f->offset < 0 || f->offset > 1024) {
      return pb_error(EINVAL, "too small 'offset'");
    }
  } else if (field.length_case() ==
             bess::pb::WildcardMatchArg_Field::kAttribute) {
    const char *attr = field.attribute().c_str();
    f->attr_id =
        AddMetadataAttr(attr, f->size, bess::metadata::AccessMode::READ);
    if (f->attr_id < 0) {
      return pb_error(-f->attr_id, "add_metadata_attr() failed");
    }
  } else {
    return pb_error(EINVAL, "specify 'offset' or 'attr'");
  }

  return pb_errno(0);
}

/* Takes a list of all fields that may be used by rules.
 * Each field needs 'offset' (or 'name') and 'size' in bytes,
 *
 * e.g.: WildcardMatch([{'offset': 26, 'size': 4}, ...]
 * (checks the source IP address)
 *
 * You can also specify metadata attributes
 * e.g.: WildcardMatch([{'name': 'nexthop', 'size': 4}, ...] */
struct snobj *WildcardMatch::Init(struct snobj *arg) {
  int size_acc = 0;

  struct snobj *fields = snobj_eval(arg, "fields");

  if (snobj_type(fields) != TYPE_LIST) {
    return snobj_err(EINVAL, "'fields' must be a list of maps");
  }

  for (size_t i = 0; i < fields->size; i++) {
    struct snobj *field = snobj_list_get(fields, i);
    struct snobj *err;
    struct WmField f;

    f.pos = size_acc;

    err = AddFieldOne(field, &f);
    if (err) {
      return err;
    }

    size_acc += f.size;
    fields_[i] = f;
  }

  default_gate_ = DROP_GATE;
  num_fields_ = fields->size;
  total_key_size_ = align_ceil(size_acc, sizeof(uint64_t));

  return nullptr;
}

pb_error_t WildcardMatch::InitPb(const bess::pb::WildcardMatchArg &arg) {
  int size_acc = 0;

  for (int i = 0; i < arg.fields_size(); i++) {
    const auto &field = arg.fields(i);
    pb_error_t err;
    struct WmField f;

    f.pos = size_acc;

    err = AddFieldOne(field, &f);
    if (err.err() != 0) {
      return err;
    }

    size_acc += f.size;
    fields_[i] = f;
  }

  default_gate_ = DROP_GATE;
  num_fields_ = (size_t)arg.fields_size();
  total_key_size_ = align_ceil(size_acc, sizeof(uint64_t));

  return pb_errno(0);
}

void WildcardMatch::Deinit() {
  for (int i = 0; i < num_tuples_; i++) {
    tuples_[i].ht.Close();
  }
}

gate_idx_t WildcardMatch::LookupEntry(wm_hkey_t *key, gate_idx_t def_gate) {
  struct WmData result = {
      .priority = INT_MIN, .ogate = def_gate,
  };

  const int key_size = total_key_size_;
  const int num_tuples = num_tuples_;

  wm_hkey_t key_masked;

  for (int i = 0; i < num_tuples; i++) {
    struct WmTuple *tuple = &tuples_[i];
    struct WmData *cand;

    mask(&key_masked, key, &tuple->mask, key_size);

    cand = static_cast<struct WmData *>(tuple->ht.Get(&key_masked));

    if (cand && cand->priority >= result.priority) {
      result = *cand;
    }
  }

  return result.ogate;
}

void WildcardMatch::ProcessBatch(struct pkt_batch *batch) {
  gate_idx_t default_gate;
  gate_idx_t out_gates[MAX_PKT_BURST];

  char keys[MAX_PKT_BURST][HASH_KEY_SIZE] __ymm_aligned;

  int cnt = batch->cnt;

  default_gate = ACCESS_ONCE(default_gate_);

  for (size_t i = 0; i < num_fields_; i++) {
    int offset;
    int pos = fields_[i].pos;
    int attr_id = fields_[i].attr_id;

    if (attr_id < 0) {
      offset = fields_[i].offset;
    } else {
      offset =
          mt_offset_to_databuf_offset(WildcardMatch::attr_offsets[attr_id]);
    }

    char *key = keys[0] + pos;

    for (int j = 0; j < cnt; j++, key += HASH_KEY_SIZE) {
      char *buf_addr = (char *)batch->pkts[j]->mbuf.buf_addr;

      /* for offset-based attrs we use relative offset */
      if (attr_id < 0) {
        buf_addr += batch->pkts[j]->mbuf.data_off;
      }

      *(uint64_t *)key = *(uint64_t *)(buf_addr + offset);
    }
  }

#if 1
  for (int i = 0; i < cnt; i++) {
    out_gates[i] = LookupEntry((wm_hkey_t *)keys[i], default_gate);
  }
#else
  /* A version with an outer loop for tuples and an inner loop for pkts.
   * Significantly slower. */

  int priorities[MAX_PKT_BURST];
  const int key_size = total_key_size_;

  for (int i = 0; i < cnt; i++) {
    priorities[i] = INT_MIN;
    out_gates[i] = default_gate;
  }

  for (int i = 0; i < num_tuples_; i++) {
    const struct WmTuple *tuple = &tuples_[i];
    const struct htable *ht = &tuple->ht;
    const wm_hkey_t *tuple_mask = &tuple->mask;

    for (int j = 0; j < cnt; j++) {
      wm_hkey_t key_masked;
      struct WmData *cand;

      mask(&key_masked, keys[j], tuple_mask, key_size);

      cand = ht->Get(&key_masked);

      if (cand && cand->priority >= priorities[j]) {
        out_gates[j] = cand->ogate;
        priorities[j] = cand->priority;
      }
    }
  }
#endif

  RunSplit(out_gates, batch);
}

std::string WildcardMatch::GetDesc() const {
  int num_rules = 0;

  for (int i = 0; i < num_tuples_; i++) {
    num_rules += tuples_[i].ht.Count();
  }

  return bess::utils::Format("%lu fields, %d rules", num_fields_, num_rules);
}

struct snobj *WildcardMatch::GetDump() const {
  struct snobj *r = snobj_map();
  struct snobj *fields = snobj_list();
  struct snobj *rules = snobj_list();

  for (size_t i = 0; i < num_fields_; i++) {
    struct snobj *f_obj = snobj_map();
    const struct WmField *f = &fields_[i];

    snobj_map_set(f_obj, "size", snobj_uint(f->size));

    if (f->attr_id < 0) {
      snobj_map_set(f_obj, "offset", snobj_uint(f->offset));
    } else {
      snobj_map_set(f_obj, "name",
                    snobj_str(WildcardMatch::attrs[f->attr_id].name));
    }

    snobj_list_add(fields, f_obj);
  }

  for (int k = 0; k < num_tuples_; k++) {
    const struct WmTuple *tuple = &tuples_[k];

    CollectRules(tuple, rules);
  }

  snobj_map_set(r, "fields", fields);
  snobj_map_set(r, "rules", rules);

  return r;
}

void WildcardMatch::CollectRules(const struct WmTuple *tuple,
                                 struct snobj *rules) const {
  uint32_t next = 0;
  void *key;
  const void *mask = &tuple->mask;

  while ((key = tuple->ht.Iterate(&next))) {
    struct snobj *rule = snobj_map();
    struct snobj *values = snobj_list();
    struct snobj *masks = snobj_list();

    for (size_t i = 0; i < num_fields_; i++) {
      const struct WmField *f = &fields_[i];
      int pos = f->pos;
      int size = f->size;

      snobj_list_add(values,
                     snobj_blob(static_cast<uint8_t *>(key) + pos, size));
      snobj_list_add(
          masks,
          snobj_blob(reinterpret_cast<const uint8_t *>(mask) + pos, size));
    }

    snobj_map_set(rule, "values", values);
    snobj_map_set(rule, "masks", masks);
    snobj_list_add(rules, rule);
  }
}

template <typename T>
pb_error_t WildcardMatch::ExtractKeyMask(const T &arg, wm_hkey_t *key,
                                         wm_hkey_t *mask) {
  if ((size_t)arg.values_size() != num_fields_) {
    return pb_error(EINVAL, "must specify %lu values", num_fields_);
  } else if ((size_t)arg.masks_size() != num_fields_) {
    return pb_error(EINVAL, "must specify %lu masks", num_fields_);
  }

  memset(key, 0, sizeof(*key));
  memset(mask, 0, sizeof(*mask));

  for (size_t i = 0; i < num_fields_; i++) {
    int field_size = fields_[i].size;
    int field_pos = fields_[i].pos;

    uint64_t v = 0;
    uint64_t m = 0;

    int force_be = (fields_[i].attr_id < 0);

    if (uint64_to_bin(reinterpret_cast<uint8_t *>(&v), field_size,
                      arg.values(i), force_be || is_be_system())) {
      return pb_error(EINVAL, "idx %lu: not a correct %d-byte value", i,
                      field_size);
    } else if (uint64_to_bin(reinterpret_cast<uint8_t *>(&m), field_size,
                             arg.masks(i), force_be || is_be_system())) {
      return pb_error(EINVAL, "idx %lu: not a correct %d-byte mask", i,
                      field_size);
    }

    if (v & ~m) {
      return pb_error(EINVAL,
                      "idx %lu: invalid pair of "
                      "value 0x%0*" PRIx64
                      " and "
                      "mask 0x%0*" PRIx64,
                      i, field_size * 2, v, field_size * 2, m);
    }

    memcpy(reinterpret_cast<uint8_t *>(key) + field_pos, &v, field_size);
    memcpy(reinterpret_cast<uint8_t *>(mask) + field_pos, &m, field_size);
  }

  return pb_errno(0);
}

struct snobj *WildcardMatch::ExtractKeyMask(struct snobj *arg, wm_hkey_t *key,
                                            wm_hkey_t *mask) {
  struct snobj *values;
  struct snobj *masks;

  if (snobj_type(arg) != TYPE_MAP) {
    return snobj_err(EINVAL, "argument must be a map");
  }

  values = snobj_eval(arg, "values");
  masks = snobj_eval(arg, "masks");

  if (!values || snobj_type(values) != TYPE_LIST || !snobj_size(values)) {
    return snobj_err(EINVAL, "'values' must be a list");
  } else if (values->size != num_fields_) {
    return snobj_err(EINVAL, "must specify %lu values", num_fields_);
  } else if (!masks || snobj_type(masks) != TYPE_LIST) {
    return snobj_err(EINVAL, "'masks' must be a list");
  } else if (masks->size != num_fields_) {
    return snobj_err(EINVAL, "must specify %lu masks", num_fields_);
  }

  memset(key, 0, sizeof(*key));
  memset(mask, 0, sizeof(*mask));

  for (size_t i = 0; i < values->size; i++) {
    int field_size = fields_[i].size;
    int field_pos = fields_[i].pos;

    struct snobj *v_obj = snobj_list_get(values, i);
    struct snobj *m_obj = snobj_list_get(masks, i);
    uint64_t v = 0;
    uint64_t m = 0;

    int force_be = (fields_[i].attr_id < 0);

    if (snobj_binvalue_get(v_obj, field_size, &v, force_be)) {
      return snobj_err(EINVAL, "idx %lu: not a correct %d-byte value", i,
                       field_size);
    } else if (snobj_binvalue_get(m_obj, field_size, &m, force_be)) {
      return snobj_err(EINVAL, "idx %lu: not a correct %d-byte mask", i,
                       field_size);
    }

    if (v & ~m) {
      return snobj_err(EINVAL,
                       "idx %lu: invalid pair of "
                       "value 0x%0*" PRIx64
                       " and "
                       "mask 0x%0*" PRIx64,
                       i, field_size * 2, v, field_size * 2, m);
    }

    memcpy(reinterpret_cast<uint8_t *>(key) + field_pos, &v, field_size);
    memcpy(reinterpret_cast<uint8_t *>(mask) + field_pos, &m, field_size);
  }

  return nullptr;
}

int WildcardMatch::FindTuple(wm_hkey_t *mask) {
  int key_size = total_key_size_;

  for (int i = 0; i < num_tuples_; i++) {
    struct WmTuple *tuple = &tuples_[i];

    if (memcmp(&tuple->mask, mask, key_size) == 0) {
      return i;
    }
  }

  return -ENOENT;
}

int WildcardMatch::AddTuple(wm_hkey_t *mask) {
  struct WmTuple *tuple;

  int ret;

  if (num_tuples_ >= MAX_TUPLES) {
    return -ENOSPC;
  }

  tuple = &tuples_[num_tuples_++];
  memcpy(&tuple->mask, mask, sizeof(*mask));

  ret = tuple->ht.Init(total_key_size_, sizeof(struct WmData));
  if (ret < 0) {
    return ret;
  }

  return tuple - tuples_;
}

int WildcardMatch::AddEntry(struct WmTuple *tuple, wm_hkey_t *key,
                            struct WmData *data) {
  int ret;

  ret = tuple->ht.Set(key, data);
  if (ret < 0) {
    return ret;
  }

  return 0;
}

int WildcardMatch::DelEntry(struct WmTuple *tuple, wm_hkey_t *key) {
  int ret = tuple->ht.Del(key);
  if (ret) {
    return ret;
  }

  if (tuple->ht.Count() == 0) {
    int idx = tuple - tuples_;

    tuple->ht.Close();

    num_tuples_--;
    memmove(&tuples_[idx], &tuples_[idx + 1],
            sizeof(*tuple) * (num_tuples_ - idx));
  }

  return 0;
}

bess::pb::ModuleCommandResponse WildcardMatch::CommandAddPb(
    const bess::pb::WildcardMatchCommandAddArg &arg) {
  bess::pb::ModuleCommandResponse response;

  gate_idx_t gate = arg.gate();
  int priority = arg.priority();

  wm_hkey_t key;
  wm_hkey_t mask;

  struct WmData data;

  pb_error_t err = ExtractKeyMask(arg, &key, &mask);
  if (err.err() != 0) {
    set_cmd_response_error(&response, err);
    return response;
  }

  if (!is_valid_gate(gate)) {
    set_cmd_response_error(&response,
                           pb_error(EINVAL, "Invalid gate: %hu", gate));
    return response;
  }

  data.priority = priority;
  data.ogate = gate;

  int idx = FindTuple(&mask);
  if (idx < 0) {
    idx = AddTuple(&mask);
    if (idx < 0) {
      set_cmd_response_error(
          &response, pb_error(-idx, "failed to add a new wildcard pattern"));
      return response;
    }
  }

  int ret = AddEntry(&tuples_[idx], &key, &data);
  if (ret < 0) {
    set_cmd_response_error(&response, pb_error(-ret, "failed to add a rule"));
    return response;
  }

  set_cmd_response_error(&response, pb_errno(0));
  return response;
}

bess::pb::ModuleCommandResponse WildcardMatch::CommandDeletePb(
    const bess::pb::WildcardMatchCommandDeleteArg &arg) {
  bess::pb::ModuleCommandResponse response;

  wm_hkey_t key;
  wm_hkey_t mask;

  pb_error_t err = ExtractKeyMask(arg, &key, &mask);
  if (err.err() != 0) {
    set_cmd_response_error(&response, err);
    return response;
  }

  int idx = FindTuple(&mask);
  if (idx < 0) {
    set_cmd_response_error(&response,
                           pb_error(-idx, "failed to delete a rule"));
    return response;
  }

  int ret = DelEntry(&tuples_[idx], &key);
  if (ret < 0) {
    set_cmd_response_error(&response,
                           pb_error(-ret, "failed to delete a rule"));
    return response;
  }

  set_cmd_response_error(&response, pb_errno(0));
  return response;
}

bess::pb::ModuleCommandResponse WildcardMatch::CommandClearPb(
    const bess::pb::EmptyArg &) {
  for (int i = 0; i < num_tuples_; i++) {
    tuples_[i].ht.Clear();
  }

  bess::pb::ModuleCommandResponse response;

  set_cmd_response_error(&response, pb_errno(0));
  return response;
}

bess::pb::ModuleCommandResponse WildcardMatch::CommandSetDefaultGatePb(
    const bess::pb::WildcardMatchCommandSetDefaultGateArg &arg) {
  bess::pb::ModuleCommandResponse response;

  int gate = arg.gate();

  default_gate_ = gate;

  set_cmd_response_error(&response, pb_errno(0));
  return response;
}

struct snobj *WildcardMatch::CommandAdd(struct snobj *arg) {
  gate_idx_t gate = snobj_eval_uint(arg, "gate");
  int priority = snobj_eval_int(arg, "priority");

  wm_hkey_t key;
  wm_hkey_t mask;

  struct WmData data;

  struct snobj *err = ExtractKeyMask(arg, &key, &mask);
  if (err) {
    return err;
  }

  if (!snobj_eval_exists(arg, "gate")) {
    return snobj_err(EINVAL, "'gate' must be specified");
  }

  if (!is_valid_gate(gate)) {
    return snobj_err(EINVAL, "Invalid gate: %hu", gate);
  }

  data.priority = priority;
  data.ogate = gate;

  int idx = FindTuple(&mask);
  if (idx < 0) {
    idx = AddTuple(&mask);
    if (idx < 0) {
      return snobj_err(-idx, "failed to add a new wildcard pattern");
    }
  }

  int ret = AddEntry(&tuples_[idx], &key, &data);
  if (ret < 0) {
    return snobj_err(-ret, "failed to add a rule");
  }

  return nullptr;
}

struct snobj *WildcardMatch::CommandDelete(struct snobj *arg) {
  wm_hkey_t key;
  wm_hkey_t mask;

  struct snobj *err = ExtractKeyMask(arg, &key, &mask);
  if (err) {
    return err;
  }

  int idx = FindTuple(&mask);
  if (idx < 0) {
    return snobj_err(-idx, "failed to delete a rule");
  }

  int ret = DelEntry(&tuples_[idx], &key);
  if (ret < 0) {
    return snobj_err(-ret, "failed to delete a rule");
  }

  return nullptr;
}

struct snobj *WildcardMatch::CommandClear(struct snobj *) {
  for (int i = 0; i < num_tuples_; i++) {
    tuples_[i].ht.Clear();
  }

  return nullptr;
}

struct snobj *WildcardMatch::CommandSetDefaultGate(struct snobj *arg) {
  int gate = snobj_int_get(arg);

  default_gate_ = gate;

  return nullptr;
}

ADD_MODULE(WildcardMatch, "wm",
           "Multi-field classifier with a wildcard match table")<|MERGE_RESOLUTION|>--- conflicted
+++ resolved
@@ -1,10 +1,3 @@
-<<<<<<< HEAD
-#include <rte_config.h>
-#include <rte_hash_crc.h>
-
-#include "../utils/htable.h"
-=======
->>>>>>> 91cb6961
 #include "wildcard_match.h"
 
 #include "../utils/format.h"
@@ -53,8 +46,8 @@
     {"add", PB_MODULE_FUNC(&WildcardMatch::CommandAddPb), 0},
     {"delete", PB_MODULE_FUNC(&WildcardMatch::CommandDeletePb), 0},
     {"clear", PB_MODULE_FUNC(&WildcardMatch::CommandClearPb), 0},
-    {"set_default_gate", PB_MODULE_FUNC(&WildcardMatch::CommandSetDefaultGatePb),
-     1}};
+    {"set_default_gate",
+     PB_MODULE_FUNC(&WildcardMatch::CommandSetDefaultGatePb), 1}};
 
 struct snobj *WildcardMatch::AddFieldOne(struct snobj *field,
                                          struct WmField *f) {
