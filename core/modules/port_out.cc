#include "port_out.h"
<<<<<<< HEAD
=======

#include "../utils/format.h"
>>>>>>> 91cb6961

const Commands<Module> PortOut::cmds = {};
const PbCommands PortOut::pb_cmds = {};

pb_error_t PortOut::InitPb(const bess::pb::PortOutArg &arg) {
  const char *port_name;
  int ret;

  if (!arg.port().length()) {
    return pb_error(EINVAL, "'port' must be given as a string");
  }

  port_name = arg.port().c_str();

  const auto &it = PortBuilder::all_ports().find(port_name);
  if (it == PortBuilder::all_ports().end()) {
    return pb_error(ENODEV, "Port %s not found", port_name);
  }
  port_ = it->second;

  if (port_->num_queues[PACKET_DIR_OUT] == 0) {
    return pb_error(ENODEV, "Port %s has no outgoing queue", port_name);
  }

  ret = port_->AcquireQueues(reinterpret_cast<const module *>(this),
                             PACKET_DIR_OUT, nullptr, 0);
  if (ret < 0) {
    return pb_errno(-ret);
  }

  return pb_errno(0);
}

struct snobj *PortOut::Init(struct snobj *arg) {
  const char *port_name;

  int ret;

  if (!arg || !(port_name = snobj_eval_str(arg, "port"))) {
    return snobj_err(EINVAL, "'port' must be given as a string");
  }

  const auto &it = PortBuilder::all_ports().find(port_name);
  if (it == PortBuilder::all_ports().end()) {
    return snobj_err(ENODEV, "Port %s not found", port_name);
  }
  port_ = it->second;

  if (port_->num_queues[PACKET_DIR_OUT] == 0) {
    return snobj_err(ENODEV, "Port %s has no outgoing queue", port_name);
  }

  ret = port_->AcquireQueues(reinterpret_cast<const module *>(this),
                             PACKET_DIR_OUT, nullptr, 0);
  if (ret < 0) {
    return snobj_errno(-ret);
  }

  return nullptr;
}

void PortOut::Deinit() {
  port_->ReleaseQueues(reinterpret_cast<const module *>(this), PACKET_DIR_OUT,
                       nullptr, 0);
}

std::string PortOut::GetDesc() {
  return bess::utils::Format("%s/%s", port_->name().c_str(),
                       port_->port_builder()->class_name().c_str());
}

void PortOut::ProcessBatch(struct pkt_batch *batch) {
  Port *p = port_;

  /* TODO: choose appropriate out queue */
  const queue_t qid = 0;

  uint64_t sent_bytes = 0;
  int sent_pkts;

  sent_pkts = p->SendPackets(qid, batch->pkts, batch->cnt);

  if (!(p->GetFlags() & DRIVER_FLAG_SELF_OUT_STATS)) {
    const packet_dir_t dir = PACKET_DIR_OUT;

    for (int i = 0; i < sent_pkts; i++)
      sent_bytes += snb_total_len(batch->pkts[i]);

    p->queue_stats[dir][qid].packets += sent_pkts;
    p->queue_stats[dir][qid].dropped += (batch->cnt - sent_pkts);
    p->queue_stats[dir][qid].bytes += sent_bytes;
  }

  if (sent_pkts < batch->cnt) {
    snb_free_bulk(batch->pkts + sent_pkts, batch->cnt - sent_pkts);
  }
}

ADD_MODULE(PortOut, "port_out", "sends pakets to a port")<|MERGE_RESOLUTION|>--- conflicted
+++ resolved
@@ -1,9 +1,5 @@
 #include "port_out.h"
-<<<<<<< HEAD
-=======
-
 #include "../utils/format.h"
->>>>>>> 91cb6961
 
 const Commands<Module> PortOut::cmds = {};
 const PbCommands PortOut::pb_cmds = {};
@@ -72,7 +68,7 @@
 
 std::string PortOut::GetDesc() {
   return bess::utils::Format("%s/%s", port_->name().c_str(),
-                       port_->port_builder()->class_name().c_str());
+                             port_->port_builder()->class_name().c_str());
 }
 
 void PortOut::ProcessBatch(struct pkt_batch *batch) {
