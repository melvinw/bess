#include "rewrite.h"
#include "../module_msg.pb.h"

const Commands<Module> Rewrite::cmds = {
    {"add", MODULE_FUNC &Rewrite::CommandAdd, 0},
    {"clear", MODULE_FUNC &Rewrite::CommandClear, 0},
};

const PbCommands<Module> Rewrite::pb_cmds = {
    {"add", PB_MODULE_FUNC &Rewrite::CommandAdd, 0},
    {"clear", PB_MODULE_FUNC &Rewrite::CommandClear, 0},
};

struct snobj *Rewrite::Init(struct snobj *arg) {
  struct snobj *t;

  if (!arg) {
    return nullptr;
  }

  if (!(t = snobj_eval(arg, "templates"))) {
    return snobj_err(EINVAL, "'templates' must be specified");
  }

  return CommandAdd(t);
}

pb_error_t Rewrite::Init(const google::protobuf::Any &arg) {
  bess::protobuf::ModuleCommandResponse response = CommandAdd(arg);
  return response.error();
}

bess::protobuf::ModuleCommandResponse Rewrite::CommandAdd(
    const google::protobuf::Any &arg_) {
  bess::protobuf::RewriteArg arg;
  arg_.UnpackTo(&arg);

  bess::protobuf::ModuleCommandResponse response;

  int curr = num_templates_;
  int i;

  if (curr + arg.templates_size() > MAX_PKT_BURST) {
    set_cmd_response_error(&response,
                           pb_error(EINVAL,
                                    "max %d packet templates "
                                    "can be used %d %d",
                                    MAX_PKT_BURST, curr, arg.templates_size()));
    return response;
  }

  for (i = 0; i < arg.templates_size(); i++) {
    const auto &templ = arg.templates(i);

    if (templ.length() > MAX_TEMPLATE_SIZE) {
      set_cmd_response_error(&response,
                             pb_error(EINVAL, "template is too big"));
      return response;
    }

    memset(templates_[curr + i], 0, MAX_TEMPLATE_SIZE);
    memcpy(templates_[curr + i], templ.c_str(), templ.length());
    template_size_[curr + i] = templ.length();
  }

  num_templates_ = curr + arg.templates_size();

  for (i = num_templates_; i < SLOTS; i++) {
    int j = i % num_templates_;
    memcpy(templates_[i], templates_[j], template_size_[j]);
    template_size_[i] = template_size_[j];
  }

  set_cmd_response_error(&response, pb_errno(0));
  return response;
}

<<<<<<< HEAD
bess::protobuf::ModuleCommandResponse Rewrite::CommandClear(
    const google::protobuf::Any &arg) {
=======
pb_error_t Rewrite::CommandClear(
    const bess::protobuf::RewriteCommandClearArg &) {
>>>>>>> 4704d0e5
  next_turn_ = 0;
  num_templates_ = 0;

  bess::protobuf::ModuleCommandResponse response;

  set_cmd_response_error(&response, pb_errno(0));
  return response;
}

inline void Rewrite::DoRewriteSingle(struct pkt_batch *batch) {
  const int cnt = batch->cnt;
  uint16_t size = template_size_[0];
  void *templ = templates_[0];

  for (int i = 0; i < cnt; i++) {
    struct snbuf *pkt = batch->pkts[i];
    char *ptr = static_cast<char *>(pkt->mbuf.buf_addr) + SNBUF_HEADROOM;

    pkt->mbuf.data_off = SNBUF_HEADROOM;
    pkt->mbuf.pkt_len = size;
    pkt->mbuf.data_len = size;

    memcpy_sloppy(ptr, templ, size);
  }
}

inline void Rewrite::DoRewrite(struct pkt_batch *batch) {
  int start = next_turn_;
  const int cnt = batch->cnt;

  for (int i = 0; i < cnt; i++) {
    uint16_t size = template_size_[start + i];
    struct snbuf *pkt = batch->pkts[i];
    char *ptr = static_cast<char *>(pkt->mbuf.buf_addr) + SNBUF_HEADROOM;

    pkt->mbuf.data_off = SNBUF_HEADROOM;
    pkt->mbuf.pkt_len = size;
    pkt->mbuf.data_len = size;

    memcpy_sloppy(ptr, templates_[start + i], size);
  }

  next_turn_ = (start + cnt) % num_templates_;
}

void Rewrite::ProcessBatch(struct pkt_batch *batch) {
  if (num_templates_ == 1) {
    DoRewriteSingle(batch);
  } else if (num_templates_ > 1) {
    DoRewrite(batch);
  }

  RunNextModule(batch);
}

struct snobj *Rewrite::CommandAdd(struct snobj *arg) {
  int curr = num_templates_;
  int i;

  if (snobj_type(arg) != TYPE_LIST) {
    return snobj_err(EINVAL, "argument must be a list");
  }

  if (curr + arg->size > MAX_PKT_BURST) {
    return snobj_err(EINVAL,
                     "max %d packet templates "
                     "can be used %d %d",
                     MAX_PKT_BURST, curr, arg->size);
  }

  for (i = 0; i < static_cast<int>(arg->size); i++) {
    struct snobj *templ = snobj_list_get(arg, i);

    if (templ->type != TYPE_BLOB) {
      return snobj_err(EINVAL,
                       "packet template "
                       "should be BLOB type");
    }

    if (templ->size > MAX_TEMPLATE_SIZE) {
      return snobj_err(EINVAL, "template is too big");
    }

    memset(templates_[curr + i], 0, MAX_TEMPLATE_SIZE);
    memcpy(templates_[curr + i], snobj_blob_get(templ), templ->size);
    template_size_[curr + i] = templ->size;
  }

  num_templates_ = curr + arg->size;

  for (i = num_templates_; i < SLOTS; i++) {
    int j = i % num_templates_;
    memcpy(templates_[i], templates_[j], template_size_[j]);
    template_size_[i] = template_size_[j];
  }

  return nullptr;
}

struct snobj *Rewrite::CommandClear(struct snobj *) {
  next_turn_ = 0;
  num_templates_ = 0;

  return nullptr;
}

ADD_MODULE(Rewrite, "rewrite", "replaces entire packet data")<|MERGE_RESOLUTION|>--- conflicted
+++ resolved
@@ -75,13 +75,8 @@
   return response;
 }
 
-<<<<<<< HEAD
 bess::protobuf::ModuleCommandResponse Rewrite::CommandClear(
-    const google::protobuf::Any &arg) {
-=======
-pb_error_t Rewrite::CommandClear(
-    const bess::protobuf::RewriteCommandClearArg &) {
->>>>>>> 4704d0e5
+    const google::protobuf::Any &) {
   next_turn_ = 0;
   num_templates_ = 0;
 
