#include <string.h>

#include <arpa/inet.h>

#include <rte_byteorder.h>

<<<<<<< HEAD
=======
#include "../utils/format.h"
>>>>>>> 91cb6961
#include "../utils/simd.h"
#include "vlan_push.h"

const Commands<Module> VLANPush::cmds = {
    {"set_tci", MODULE_FUNC &VLANPush::CommandSetTci, 0},
};

const PbCommands VLANPush::pb_cmds = {
    {"set_tci", PB_MODULE_FUNC(&VLANPush::CommandSetTciPb), 0},
};

pb_error_t VLANPush::InitPb(const bess::pb::VLANPushArg &arg) {
  bess::pb::ModuleCommandResponse response = CommandSetTciPb(arg);
  return response.error();
}

bess::pb::ModuleCommandResponse VLANPush::CommandSetTciPb(
    const bess::pb::VLANPushArg &arg) {
  bess::pb::ModuleCommandResponse response;

  uint16_t tci;
  tci = arg.tci();

  vlan_tag_ = htonl((0x8100 << 16) | tci);
  qinq_tag_ = htonl((0x88a8 << 16) | tci);
  set_cmd_response_error(&response, pb_errno(0));
  return response;
}

struct snobj *VLANPush::Init(struct snobj *arg) {
  struct snobj *t;

  if (!arg || snobj_type(arg) != TYPE_MAP) {
    return snobj_err(EINVAL, "empty argument");
  }

  if ((t = snobj_eval(arg, "tci"))) {
    return CommandSetTci(t);
  } else {
    return snobj_err(EINVAL, "'tci' must be specified");
  }
}

/* the behavior is undefined if a packet is already double tagged */
void VLANPush::ProcessBatch(struct pkt_batch *batch) {
  int cnt = batch->cnt;

  uint32_t vlan_tag = vlan_tag_;
  uint32_t qinq_tag = qinq_tag_;

  for (int i = 0; i < cnt; i++) {
    struct snbuf *pkt = batch->pkts[i];
    char *new_head;
    uint16_t tpid;

    if ((new_head = static_cast<char *>(snb_prepend(pkt, 4))) != nullptr) {
/* shift 12 bytes to the left by 4 bytes */
#if __SSE4_1__
      __m128i ethh;

      ethh = _mm_loadu_si128((__m128i *)(new_head + 4));
      tpid = _mm_extract_epi16(ethh, 6);

      ethh = _mm_insert_epi32(
          ethh, (tpid == rte_cpu_to_be_16(0x8100)) ? qinq_tag : vlan_tag, 3);

      _mm_storeu_si128((__m128i *)new_head, ethh);
#else
      tpid = *(uint16_t *)(new_head + 16);
      memmove(new_head, new_head + 4, 12);

      *(uint32_t *)(new_head + 12) =
          (tpid == rte_cpu_to_be_16(0x8100)) ? qinq_tag : vlan_tag;
#endif
    }
  }

  RunNextModule(batch);
}

std::string VLANPush::GetDesc() const {
  uint32_t vlan_tag_cpu = ntohl(vlan_tag_);

  return bess::utils::Format(
      "PCP=%u DEI=%u VID=%u", (vlan_tag_cpu >> 13) & 0x0007,
      (vlan_tag_cpu >> 12) & 0x0001, vlan_tag_cpu & 0x0fff);
}

struct snobj *VLANPush::CommandSetTci(struct snobj *arg) {
  uint16_t tci;

  if (!arg || snobj_type(arg) != TYPE_INT) {
    return snobj_err(EINVAL, "argument must be an integer");
  }

  tci = snobj_uint_get(arg);
  vlan_tag_ = htonl((0x8100 << 16) | tci);
  qinq_tag_ = htonl((0x88a8 << 16) | tci);

  return nullptr;
}

ADD_MODULE(VLANPush, "vlan_push", "adds 802.1Q/802.11ad VLAN tag")<|MERGE_RESOLUTION|>--- conflicted
+++ resolved
@@ -4,10 +4,7 @@
 
 #include <rte_byteorder.h>
 
-<<<<<<< HEAD
-=======
 #include "../utils/format.h"
->>>>>>> 91cb6961
 #include "../utils/simd.h"
 #include "vlan_push.h"
 
