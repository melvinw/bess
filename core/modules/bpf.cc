--- conflicted
+++ resolved
@@ -1131,13 +1131,10 @@
   struct snobj *CommandAdd(struct snobj *arg);
   struct snobj *CommandClear(struct snobj *arg);
 
-<<<<<<< HEAD
-  static const gate_idx_t kNumIGates = 1;
-=======
   pb_error_t CommandAdd(const bess::BPFArg &arg);
   pb_error_t CommandClear(const bess::BPFArg &arg);
 
->>>>>>> 2ab0743d
+  static const gate_idx_t kNumIGates = 1;
   static const gate_idx_t kNumOGates = MAX_GATES;
 
   static const Commands<Module> cmds;
@@ -1312,11 +1309,7 @@
   out_batches[1].cnt = ptrs[1] - (struct snbuf **)&out_batches[1].pkts;
 
   if (out_batches[0].cnt)
-<<<<<<< HEAD
     RunChooseModule(0, &out_batches[0]);
-=======
-    run_choose_module(this, 0, &out_batches[0]);
->>>>>>> 2ab0743d
 
   /* matched packets */
   if (out_batches[1].cnt)
