syntax = "proto3";

import "google/protobuf/any.proto";
import "error.proto";

package bess.pb;

message EmptyRequest {
}

<<<<<<< HEAD
message EmptyArg {
}

message CreatePortResponse {
  Error error = 1;
  string name = 2;
}

=======
>>>>>>> 91cb6961
message EmptyResponse {
  Error error = 1;
}

message DisableTcpdumpRequest {
  string name = 1;
  uint64 ogate = 2;
}

message EnableTcpdumpRequest {
  string name = 1;
  uint64 ogate = 2;
  string fifo = 3;
}

message AttachTaskRequest {
  string name = 1;
  uint64 taskid = 2;
  string tc = 3;
  uint64 wid = 4;
}

message DisconnectModulesRequest {
  string name = 1;
  uint64 ogate = 2;
}

message ConnectModulesRequest {
  string m1 = 1;
  string m2 = 2;
  uint64 ogate = 3;
  uint64 igate = 4;
}

message GetModuleInfoResponse {
  message IGate {
    message OGate {
      uint64 ogate = 1;
      string name = 2;
    }
    uint64 igate = 1;
    repeated OGate ogates = 2;
  }
  message OGate {
    uint64 ogate = 1;
    uint64 cnt = 2;
    uint64 pkts = 3;
    double timestamp = 4;
    string name = 5;
    uint64 igate = 6;
  }
  message Attribute {
    string name = 1;
    uint64 size = 2;
    string mode = 3;
    int64 offset = 4;
  }
  Error error = 1;
  string name = 2;
  string mclass = 3;
  string desc = 4;
  // TODO: string dump = 4;
  repeated IGate igates = 6;
  repeated OGate ogates = 7;
  repeated Attribute metadata = 8;
}

message GetModuleInfoRequest {
  string name = 1;
}

message DestroyModuleRequest {
  string name = 1;
}

message CreateModuleResponse {
  Error error = 1;
  string name = 2;
}

message ListModulesResponse {
  message Module {
    string name = 1;
    string mclass = 2;
    string desc = 3;
  }
  Error error = 1;
  repeated Module modules = 2;
}

message GetPortStatsResponse {
  message Stat {
    uint64 packets = 1;
    uint64 dropped = 2;
    uint64 bytes = 3;
  }
  Error error = 1;
  Stat inc = 2;
  Stat out = 3;
  double timestamp = 4;
}

message GetPortStatsRequest {
  string name = 1;
}

message DestroyPortRequest {
  string name = 1;
}

message Port {
  string name = 1;
  string driver = 2;
}

message ListPortsResponse {
  Error error = 1;
  repeated Port ports = 2;
}

message ListWorkersResponse {
  message WorkerStatus {
    int64 wid = 1;
    int64 core = 2;
    int64 running = 3;
    int64 num_tcs = 4;
    int64 silent_drops = 5;
  }
  Error error = 1;
  repeated WorkerStatus workers_status = 2;
}

message AddWorkerRequest {
  int64 wid = 1;
  int64 core = 2;
}

message ListTcsRequest {
  int64 wid = 1;
}

message TrafficClass {
  message Resource {
    int64 schedules = 1;
    int64 cycles = 2;
    int64 packets = 3;
    int64 bits = 4;
  }
  string name = 1;
  int64 priority = 2;
  int64 wid = 3;
  Resource limit = 4;
  Resource max_burst = 5;
}

message GetTcStatsResponse {
  Error error = 1;
  double timestamp = 2;
  uint64 count = 3;
  uint64 cycles = 4;
  uint64 packets = 5;
  uint64 bits = 6;
}

message ListTcsResponse {
  message TrafficClassStatus {
    TrafficClass class = 1;
    string parent = 2;
    int64 tasks = 3;
  }
  Error error = 1;
  repeated TrafficClassStatus classes_status = 2;
}

message AddTcRequest {
  TrafficClass class = 1;
}

message GetTcStatsRequest {
  string name = 1;
}

message ListDriversResponse {
  Error error = 1;
  repeated string driver_names = 2;
}

message GetDriverInfoRequest {
  string driver_name = 1;
}

message GetDriverInfoResponse {
  Error error = 1;
  string name = 2;
  string help = 3;
  repeated string commands = 4;
}

message ListMclassResponse {
  Error error = 1;
  repeated string name = 2;
}

message GetMclassInfoRequest {
  string name = 1;
}

message GetMclassInfoResponse {
  Error error = 1;
  string name = 2;
  string help = 3;
  repeated string cmds = 4;
}

message CreateModuleRequest {
  string name = 1;
  string mclass = 2;
  google.protobuf.Any arg = 3;
}<|MERGE_RESOLUTION|>--- conflicted
+++ resolved
@@ -8,17 +8,9 @@
 message EmptyRequest {
 }
 
-<<<<<<< HEAD
 message EmptyArg {
 }
 
-message CreatePortResponse {
-  Error error = 1;
-  string name = 2;
-}
-
-=======
->>>>>>> 91cb6961
 message EmptyResponse {
   Error error = 1;
 }
@@ -237,4 +229,15 @@
   string name = 1;
   string mclass = 2;
   google.protobuf.Any arg = 3;
+}
+
+message ModuleCommandRequest {
+  string name = 1;
+  string cmd = 2;
+  google.protobuf.Any arg = 3;
+}
+
+message ModuleCommandResponse {
+  Error error = 1;
+  google.protobuf.Any other = 2;
 }